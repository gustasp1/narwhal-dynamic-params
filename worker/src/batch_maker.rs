--- conflicted
+++ resolved
@@ -87,11 +87,6 @@
                     .expect("Failed to measure time")
                     .as_millis(),
             current_level: 0,
-<<<<<<< HEAD
-            max_level: 1,
-            batch_sizes: vec![1, 10_000, 600_000],
-            transaction_rate_thresholds: vec![800, 4_000, 0]
-=======
             max_level: 2,
             batch_sizes: vec![1, 2_000, 600_000],
             transaction_rate_thresholds: vec![10_000, 40_000, 0]
@@ -99,7 +94,6 @@
                 .map(|&size| size / total_worker_count)
                 .collect(),
             tx_change_level
->>>>>>> 1717770a
         }
     }
 
